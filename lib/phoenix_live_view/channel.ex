--- conflicted
+++ resolved
@@ -74,6 +74,7 @@
 
   def handle_info({:DOWN, _, :process, pid, reason} = msg, %{socket: socket} = state) do
     upload_conf = Upload.get_upload_by_pid(socket, pid)
+
     cond do
       upload_conf && reason in [:normal, {:shutdown, :closed}] ->
         new_socket = Upload.unregister_completed_entry_upload(socket, upload_conf, pid)
@@ -126,7 +127,6 @@
     {:noreply, reply(%{state | components: new_components}, msg.ref, :ok, %{})}
   end
 
-<<<<<<< HEAD
   def handle_info(%Message{topic: topic, event: "progress"} = msg, %{topic: topic} = state) do
     %{socket: socket} = state
     %{"ref" => ref, "entry_ref" => entry_ref, "progress" => progress} = msg.payload
@@ -147,7 +147,8 @@
     {:noreply, new_state} = handle_changed(state, new_socket, nil)
     reply(new_state, msg.ref, :ok, reply)
     {:noreply, new_state}
-=======
+  end
+
   def handle_info(
         %Message{topic: topic, event: "cids_destroyed"} = msg,
         %{topic: topic} = state
@@ -158,7 +159,6 @@
       Enum.flat_map_reduce(cids, state.components, &Diff.delete_component/2)
 
     {:noreply, reply(%{state | components: new_components}, msg.ref, :ok, %{cids: cids})}
->>>>>>> 00562dd0
   end
 
   def handle_info(%Message{topic: topic, event: "event"} = msg, %{topic: topic} = state) do
